package server

import (
	"context"
	"github.com/pkg/errors"
	"github.com/pterodactyl/wings/config"
	"golang.org/x/sync/semaphore"
	"os"
	"time"
)

type PowerAction string

// The power actions that can be performed for a given server. This taps into the given server
// environment and performs them in a way that prevents a race condition from occurring. For
// example, sending two "start" actions back to back will not process the second action until
// the first action has been completed.
//
// This utilizes a workerpool with a limit of one worker so that all of the actions execute
// in a sync manner.
const (
	PowerActionStart     = "start"
	PowerActionStop      = "stop"
	PowerActionRestart   = "restart"
	PowerActionTerminate = "kill"
)

// Checks if the power action being received is valid.
func (pa PowerAction) IsValid() bool {
	return pa == PowerActionStart ||
		pa == PowerActionStop ||
		pa == PowerActionTerminate ||
		pa == PowerActionRestart
}

func (pa PowerAction) IsStart() bool {
	return pa == PowerActionStart || pa == PowerActionRestart
}

// Helper function that can receive a power action and then process the actions that need
// to occur for it. This guards against someone calling Start() twice at the same time, or
// trying to restart while another restart process is currently running.
//
// However, the code design for the daemon does depend on the user correctly calling this
// function rather than making direct calls to the start/stop/restart functions on the
// environment struct.
func (s *Server) HandlePowerAction(action PowerAction, waitSeconds ...int) error {
	if s.powerLock == nil {
		s.powerLock = semaphore.NewWeighted(1)
	}

	// Only attempt to acquire a lock on the process if this is not a termination event. We want to
	// just allow those events to pass right through for good reason. If a server is currently trying
	// to process a power action but has gotten stuck you still should be able to pass through the
	// terminate event. The good news here is that doing that oftentimes will get the stuck process to
	// move again, and naturally continue through the process.
	if action != PowerActionTerminate {
		// Determines if we should wait for the lock or not. If a value greater than 0 is passed
		// into this function we will wait that long for a lock to be acquired.
		if len(waitSeconds) > 0 && waitSeconds[0] != 0 {
			ctx, _ := context.WithTimeout(context.Background(), time.Second*time.Duration(waitSeconds[0]))
			// Attempt to acquire a lock on the power action lock for up to 30 seconds. If more
			// time than that passes an error will be propagated back up the chain and this
			// request will be aborted.
			if err := s.powerLock.Acquire(ctx, 1); err != nil {
				return errors.Wrap(err, "could not acquire lock on power state")
			}
		} else {
			// If no wait duration was provided we will attempt to immediately acquire the lock
			// and bail out with a context deadline error if it is not acquired immediately.
			if ok := s.powerLock.TryAcquire(1); !ok {
				return errors.Wrap(context.DeadlineExceeded, "could not acquire lock on power state")
			}
		}

		// Release the lock once the process being requested has finished executing.
		defer s.powerLock.Release(1)
	} else {
		// Still try to acquire the lock if terminating and it is available, just so that other power
		// actions are blocked until it has completed. However, if it is unavailable we won't stop
		// the entire process.
		if ok := s.powerLock.TryAcquire(1); ok {
			// If we managed to acquire the lock be sure to released it once this process is completed.
			defer s.powerLock.Release(1)
		}
	}

	switch action {
	case PowerActionStart:
		// Run the pre-boot logic for the server before processing the environment start.
		if err := s.onBeforeStart(); err != nil {
			return err
		}

		return s.Environment.Start()
	case PowerActionStop:
		// We're specificially waiting for the process to be stopped here, otherwise the lock is released
		// too soon, and you can rack up all sorts of issues.
		return s.Environment.WaitForStop(10*60, true)
	case PowerActionRestart:
		if err := s.Environment.WaitForStop(10*60, true); err != nil {
			// Even timeout errors should be bubbled back up the stack. If the process didn't stop
			// nicely, but the terminate argument was passed then the server is stopped without an
			// error being returned.
			//
			// However, if terminate is not passed you'll get a context deadline error. We could
			// probably handle that nicely here, but I'd rather just pass it back up the stack for now.
			// Either way, any type of error indicates we should not attempt to start the server back
			// up.
			return err
		}

		// Now actually try to start the process by executing the normal pre-boot logic.
		if err := s.onBeforeStart(); err != nil {
			return err
		}

		return s.Environment.Start()
	case PowerActionTerminate:
		return s.Environment.Terminate(os.Kill)
	}

	return errors.New("attempting to handle unknown power action")
}

// Execute a few functions before actually calling the environment start commands. This ensures
// that everything is ready to go for environment booting, and that the server can even be started.
func (s *Server) onBeforeStart() error {
	s.Log().Info("syncing server configuration with panel")
	if err := s.Sync(); err != nil {
		return errors.Wrap(err, "unable to sync server data from Panel instance")
	}

	// Disallow start & restart if the server is suspended. Do this check after performing a sync
	// action with the Panel to ensure that we have the most up-to-date information for that server.
	if s.IsSuspended() {
		return new(suspendedError)
	}

	// Ensure we sync the server information with the environment so that any new environment variables
	// and process resource limits are correctly applied.
	s.SyncWithEnvironment()

<<<<<<< HEAD
	if !s.Filesystem.HasSpaceAvailable(false) {
=======
	s.PublishConsoleOutputFromDaemon("Checking server disk space usage, this could take a few seconds...")
	if !s.Filesystem.HasSpaceAvailable() {
>>>>>>> 7d084e30
		return errors.New("cannot start server, not enough disk space available")
	}

	// Update the configuration files defined for the server before beginning the boot process.
	// This process executes a bunch of parallel updates, so we just block until that process
	// is completee. Any errors as a result of this will just be bubbled out in the logger,
	// we don't need to actively do anything about it at this point, worst comes to worst the
	// server starts in a weird state and the user can manually adjust.
	s.PublishConsoleOutputFromDaemon("Updating process configuration files...")
	s.UpdateConfigurationFiles()

	if config.Get().System.CheckPermissionsOnBoot {
		s.PublishConsoleOutputFromDaemon("Ensuring file permissions are set correctly, this could take a few seconds...")
		// Ensure all of the server file permissions are set correctly before booting the process.
		if err := s.Filesystem.Chown("/"); err != nil {
			return errors.Wrap(err, "failed to chown root server directory during pre-boot process")
		}
	}

	return nil
}<|MERGE_RESOLUTION|>--- conflicted
+++ resolved
@@ -141,12 +141,8 @@
 	// and process resource limits are correctly applied.
 	s.SyncWithEnvironment()
 
-<<<<<<< HEAD
+	s.PublishConsoleOutputFromDaemon("Checking server disk space usage, this could take a few seconds...")
 	if !s.Filesystem.HasSpaceAvailable(false) {
-=======
-	s.PublishConsoleOutputFromDaemon("Checking server disk space usage, this could take a few seconds...")
-	if !s.Filesystem.HasSpaceAvailable() {
->>>>>>> 7d084e30
 		return errors.New("cannot start server, not enough disk space available")
 	}
 
